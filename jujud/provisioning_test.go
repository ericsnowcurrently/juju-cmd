package main

import (
	. "launchpad.net/gocheck"
	"launchpad.net/juju-core/cmd"
	"launchpad.net/juju-core/environs/dummy"
	"launchpad.net/juju-core/juju/testing"
	coretesting "launchpad.net/juju-core/testing"
	"launchpad.net/tomb"
	"reflect"
	"time"
)

type ProvisioningSuite struct {
	coretesting.LoggingSuite
	testing.JujuConnSuite
	op <-chan dummy.Operation
}

var _ = Suite(&ProvisioningSuite{})

func (s *ProvisioningSuite) SetUpTest(c *C) {
	s.LoggingSuite.SetUpTest(c)
<<<<<<< HEAD


	s.StateSuite.SetUpTest(c)
=======
	s.JujuConnSuite.SetUpTest(c)
>>>>>>> 4248e58a
}

func (s *ProvisioningSuite) TearDownTest(c *C) {
	dummy.Reset()
	s.LoggingSuite.TearDownTest(c)
}

func (s *ProvisioningSuite) TestParseSuccess(c *C) {
	create := func() (cmd.Command, *AgentConf) {
		a := &ProvisioningAgent{}
		return a, &a.Conf
	}
	CheckAgentCommand(c, create, []string{})
}

func (s *ProvisioningSuite) TestParseUnknown(c *C) {
	a := &ProvisioningAgent{}
	err := ParseAgentCommand(a, []string{"nincompoops"})
	c.Assert(err, ErrorMatches, `unrecognized args: \["nincompoops"\]`)
}

func (s *ProvisioningSuite) TestRunStop(c *C) {
	conn, err := juju.NewConnFromAttrs(map[string]interface{}{
		"name":            "testing",
		"type":            "dummy",
		"zookeeper":       true,
		"authorized-keys": "i-am-a-key",
	})
	c.Assert(err, IsNil)
	op := make(chan dummy.Operation, 200)
	dummy.Listen(op)
	s.op = filterOps(op, dummy.OpStartInstance{}, dummy.OpOpenPorts{})

	err = env.Bootstrap(false)
	c.Assert(err, IsNil)

	a := &ProvisioningAgent{
		Conf: AgentConf{
			JujuDir:   "/var/lib/juju",
			StateInfo: *s.StateInfo(c),
		},
	}
	done := make(chan error)
	go func() {
		done <- a.Run(nil)
	}()

	// Check that the provisioner is alive by doing a rudimentary check
	// that it responds to state changes.
	st, err := conn.State()
	c.Assert(err, IsNil)

	charm := s.AddTestingCharm(c, "dummy")

	s.checkProvisionerAlive(c)
	s.checkFirewallerAlive(c)

	err = a.Stop()
	c.Assert(err, IsNil)

	err = <-done
	c.Assert(err, IsNil)
}

func (s *ProvisioningSuite) checkProvisionerAlive(c *C) {
	// Allocate a machine and check that we get a StartInstance operation
	_, err := s.State.AddMachine()
	c.Assert(err, IsNil)

	c.Assert(<-s.op, FitsTypeOf, dummy.OpStartInstance{})

}

func (s *ProvisioningSuite) checkFirewallerAlive(c *C) {
	charm := s.AddTestingCharm(c, "dummy")

	m, err := s.State.AddMachine()
	c.Assert(err, IsNil)
	err = m.SetInstanceId("testing-0")
	c.Assert(err, IsNil)
	inst, err := s.environ.StartInstance(m.Id(), s.StateInfo(c), nil)
	c.Assert(err, IsNil)
}

// filterOps filters all but the given kinds of operation from
// the operations channel.
func filterOps(c <-chan dummy.Operation, kinds ...dummy.Operation) <-chan dummy.Operation {
	rc := make(chan dummy.Operation)
	go func() {
		for op := range c {
			for _, k := range kinds {
				if reflect.TypeOf(op) == reflect.TypeOf(k) {
					rc <- op
					break
				}
			}
		}
		close(rc)
	}()
	return rc
}<|MERGE_RESOLUTION|>--- conflicted
+++ resolved
@@ -21,13 +21,7 @@
 
 func (s *ProvisioningSuite) SetUpTest(c *C) {
 	s.LoggingSuite.SetUpTest(c)
-<<<<<<< HEAD
-
-
-	s.StateSuite.SetUpTest(c)
-=======
 	s.JujuConnSuite.SetUpTest(c)
->>>>>>> 4248e58a
 }
 
 func (s *ProvisioningSuite) TearDownTest(c *C) {
