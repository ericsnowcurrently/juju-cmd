package main

import (
<<<<<<< HEAD
=======
	"fmt"
	"time"

>>>>>>> 949e594b
	"launchpad.net/gnuflag"
	"launchpad.net/juju-core/cmd"
	"launchpad.net/juju-core/environs"
	"launchpad.net/juju-core/log"
	"launchpad.net/juju-core/state"
	"launchpad.net/tomb"

	// register providers
	_ "launchpad.net/juju-core/environs/ec2"
)

var retryDuration = 10 * time.Second

// ProvisioningAgent is a cmd.Command responsible for running a provisioning agent.
type ProvisioningAgent struct {
	Conf AgentConf
}

// Info returns usage information for the command.
func (a *ProvisioningAgent) Info() *cmd.Info {
	return &cmd.Info{"provisioning", "", "run a juju provisioning agent", ""}
}

// Init initializes the command for running.
func (a *ProvisioningAgent) Init(f *gnuflag.FlagSet, args []string) error {
	a.Conf.addFlags(f)
	if err := f.Parse(true, args); err != nil {
		return err
	}
	return a.Conf.checkArgs(f.Args())
}

// Run runs a provisioning agent.
func (a *ProvisioningAgent) Run(_ *cmd.Context) error {
	for {
		p, err := NewProvisioner(&a.Conf.StateInfo)
		if err == nil {
			if err = p.Wait(); err == nil {
				// if Wait returns nil then we consider that a signal
				// that the process should exit the retry logic.	
				return nil
			}
		}
		log.Printf("restarting provisioner after error: %v", err)
		time.Sleep(retryDuration)
	}
	panic("unreachable")
}

type Provisioner struct {
	st      *state.State
	info    *state.Info
	environ environs.Environ
	tomb    tomb.Tomb

	environWatcher  *state.ConfigWatcher
	machinesWatcher *state.MachinesWatcher

	// machine.Id => environs.Instance
	instances map[int]environs.Instance
	// instance.Id => *state.Machine
	machines map[string]*state.Machine
}

// NewProvisioner returns a Provisioner.
func NewProvisioner(info *state.Info) (*Provisioner, error) {
	st, err := state.Open(info)
	if err != nil {
		return nil, err
	}
	p := &Provisioner{
		st:        st,
		info:      info,
		instances: make(map[int]environs.Instance),
		machines:  make(map[string]*state.Machine),
	}
	go p.loop()
	return p, nil
}

func (p *Provisioner) loop() {
	defer p.tomb.Done()
	defer p.st.Close()
	p.environWatcher = p.st.WatchEnvironConfig()
	for {
		select {
		case <-p.tomb.Dying():
			return
		case config, ok := <-p.environWatcher.Changes():
			if !ok {
				err := p.environWatcher.Stop()
				if err != nil {
					p.tomb.Kill(err)
				}
				return
			}
			var err error
			p.environ, err = environs.NewEnviron(config.Map())
			if err != nil {
				log.Printf("provisioner loaded invalid environment configuration: %v", err)
				continue
			}
			log.Printf("provisioner loaded new environment configuration")

			p.innerLoop()
		}
	}
}

func (p *Provisioner) innerLoop() {
	// call processMachines to stop any unknown instances before watching machines.
	if err := p.processMachines(nil, nil); err != nil {
		p.tomb.Kill(err)
	}
	p.machinesWatcher = p.st.WatchMachines()
	for {
		select {
		case <-p.tomb.Dying():
			return
		case change, ok := <-p.environWatcher.Changes():
			if !ok {
				err := p.environWatcher.Stop()
				if err != nil {
					p.tomb.Kill(err)
				}
				return
			}
			config, err := environs.NewConfig(change.Map())
			if err != nil {
				log.Printf("provisioner loaded invalid environment configuration: %v", err)
				continue
			}
			p.environ.SetConfig(config)
			log.Printf("provisioner loaded new environment configuration")
		case machines, ok := <-p.machinesWatcher.Changes():
			if !ok {
				err := p.machinesWatcher.Stop()
				if err != nil {
					p.tomb.Kill(err)
				}
				return
			}
			// TODO(dfc) fire process machines periodically to shut down unknown
			// instances.
			if err := p.processMachines(machines.Added, machines.Deleted); err != nil {
				p.tomb.Kill(err)
			}
		}
	}
}

// Wait waits for the Provisioner to exit.
func (p *Provisioner) Wait() error {
	return p.tomb.Wait()
}

// Stop stops the Provisioner and returns any error encountered while
// provisioning.
func (p *Provisioner) Stop() error {
	p.tomb.Kill(nil)
	return p.tomb.Wait()
}

func (p *Provisioner) processMachines(added, removed []*state.Machine) error {
	// step 1. find which of the added machines have not
	// yet been allocated a started instance.
	notstarted, err := p.findNotStarted(added)
	if err != nil {
		return err
	}

	// step 2. start an instance for any machines we found.
	if err := p.startMachines(notstarted); err != nil {
		return err
	}

	// step 3. stop all machines that were removed from the state.
	stopping, err := p.instancesForMachines(removed)
	if err != nil {
		return err
	}

	// step 4. find instances which are running but have no machine 
	// associated with them.
	unknown, err := p.findUnknownInstances()
	if err != nil {
		return err
	}

	return p.stopInstances(append(stopping, unknown...))
}

// findUnknownInstances finds instances which are not associated with a machine.
func (p *Provisioner) findUnknownInstances() ([]environs.Instance, error) {
	all, err := p.environ.AllInstances()
	if err != nil {
		return nil, err
	}
	instances := make(map[string]environs.Instance)
	for _, i := range all {
		instances[i.Id()] = i
	}
	// TODO(dfc) this is very inefficient, p.machines cache may help.
	machines, err := p.st.AllMachines()
	if err != nil {
		return nil, err
	}
	for _, m := range machines {
		id, err := m.InstanceId()
		if err != nil {
			if _, ok := err.(state.NoInstanceIdError); !ok {
				return nil, err
			}
		}
		delete(instances, id)
	}
	var unknown []environs.Instance
	for _, i := range instances {
		unknown = append(unknown, i)
	}
	return unknown, nil
}

// findNotStarted finds machines without an InstanceId set, these are defined as not started.
func (p *Provisioner) findNotStarted(machines []*state.Machine) ([]*state.Machine, error) {
	var notstarted []*state.Machine
	for _, m := range machines {
		id, err := m.InstanceId()
		if err != nil {
			if _, ok := err.(state.NoInstanceIdError); !ok {
				return nil, err
			}
			notstarted = append(notstarted, m)
		} else {
			log.Printf("machine %s already started as instance %q", m, id)
		}
	}
	return notstarted, nil
}

func (p *Provisioner) startMachines(machines []*state.Machine) error {
	for _, m := range machines {
		if err := p.startMachine(m); err != nil {
			return err
		}
	}
	return nil
}

func (p *Provisioner) startMachine(m *state.Machine) error {
	// TODO(dfc) the state.Info passed to environ.StartInstance remains contentious
	// however as the PA only knows one state.Info, and that info is used by MAs and 
	// UAs to locate the ZK for this environment, it is logical to use the same 
	// state.Info as the PA. 
	inst, err := p.environ.StartInstance(m.Id(), p.info)
	if err != nil {
		log.Printf("provisioner can't start machine %s: %v", m, err)
		return err
	}

	// assign the instance id to the machine
	if err := m.SetInstanceId(inst.Id()); err != nil {
		return err
	}

	// populate the local cache
	p.instances[m.Id()] = inst
	p.machines[inst.Id()] = m
	log.Printf("provisioner started machine %s as instance %s", m, inst.Id())
	return nil
}

func (p *Provisioner) stopInstances(instances []environs.Instance) error {
	// Although calling StopInstance with an empty slice should produce no change in the 
	// provider, environs like dummy do not consider this a noop.
	if len(instances) == 0 {
		return nil
	}
	if err := p.environ.StopInstances(instances); err != nil {
		return err
	}

	// cleanup cache
	for _, i := range instances {
		if m, ok := p.machines[i.Id()]; ok {
			delete(p.machines, i.Id())
			delete(p.instances, m.Id())
		}
	}
	return nil
}

// instanceForMachine returns the environs.Instance that represents this machine's instance.
func (p *Provisioner) instanceForMachine(m *state.Machine) (environs.Instance, error) {
	inst, ok := p.instances[m.Id()]
	if !ok {
		// not cached locally, ask the environ.
		id, err := m.InstanceId()
		if err != nil {
			return nil, err
		}
		// TODO(dfc) this should be batched, or the cache preloaded at startup to
		// avoid N calls to the envirion.
		insts, err := p.environ.Instances([]string{id})
		if err != nil {
			// the provider doesn't know about this instance, give up.
			return nil, err
		}
		inst = insts[0]
	}
	return inst, nil
}

// instancesForMachines returns a list of environs.Instance that represent the list of machines running
// in the provider.
func (p *Provisioner) instancesForMachines(machines []*state.Machine) ([]environs.Instance, error) {
	var insts []environs.Instance
	for _, m := range machines {
		inst, err := p.instanceForMachine(m)
		if err != nil {
			return nil, err
		}
		insts = append(insts, inst)
	}
	return insts, nil
}<|MERGE_RESOLUTION|>--- conflicted
+++ resolved
@@ -1,12 +1,8 @@
 package main
 
 import (
-<<<<<<< HEAD
-=======
-	"fmt"
 	"time"
 
->>>>>>> 949e594b
 	"launchpad.net/gnuflag"
 	"launchpad.net/juju-core/cmd"
 	"launchpad.net/juju-core/environs"
