package main

import (
	"flag"
	"fmt"
	"io/ioutil"
	. "launchpad.net/gocheck"
	_ "launchpad.net/juju-core/environs/dummy"
	"launchpad.net/juju-core/testing"
	"os"
	"os/exec"
	"path/filepath"
	"sort"
	"strings"
	stdtesting "testing"
)

func TestPackage(t *stdtesting.T) {
	testing.MgoTestPackage(t)
}

type MainSuite struct{}

var _ = Suite(&MainSuite{})

var flagRunMain = flag.Bool("run-main", false, "Run the application's main function for recursive testing")

// Reentrancy point for testing (something as close as possible to) the juju
// tool itself.
func TestRunMain(t *stdtesting.T) {
	if *flagRunMain {
		Main(flag.Args())
	}
}

func badrun(c *C, exit int, cmd ...string) string {
	args := append([]string{"-test.run", "TestRunMain", "-run-main", "--", "juju"}, cmd...)
	ps := exec.Command(os.Args[0], args...)
	output, err := ps.CombinedOutput()
	if exit != 0 {
		c.Assert(err, ErrorMatches, fmt.Sprintf("exit status %d", exit))
	}
	return string(output)
}

var runMainTests = []struct {
	summary string
	args    []string
	code    int
	out     string
}{
	{
		summary: "missing command",
		code:    2,
		out:     "error: no command specified\n",
	}, {
		summary: "unknown command",
		args:    []string{"discombobulate"},
		code:    2,
		out:     "error: unrecognized command: juju discombobulate\n",
	}, {
		summary: "unknown option before command",
		args:    []string{"--cheese", "bootstrap"},
		code:    2,
		out:     "error: flag provided but not defined: --cheese\n",
	}, {
		summary: "unknown option after command",
		args:    []string{"bootstrap", "--cheese"},
		code:    2,
		out:     "error: flag provided but not defined: --cheese\n",
	}, {
		summary: "known option, but specified before command",
		args:    []string{"--environment", "blah", "bootstrap"},
		code:    2,
		out:     "error: flag provided but not defined: --environment\n",
	},
}

func (s *MainSuite) TestRunMain(c *C) {
	for i, t := range runMainTests {
		c.Logf("test %d: %s", i, t.summary)
		out := badrun(c, t.code, t.args...)
		c.Assert(out, Equals, t.out)
	}
}

var brokenConfig = `
environments:
    one:
        type: dummy
        state-server: false
        authorized-keys: i-am-a-key
        broken: %s
`

// breakJuju forces the dummy environment to return an error
// when environMethod is called.
func breakJuju(c *C, environMethod string) (msg string, unbreak func()) {
	home := os.Getenv("HOME")
	path := c.MkDir()
	os.Setenv("HOME", path)

	jujuDir := filepath.Join(path, ".juju")
	err := os.Mkdir(jujuDir, 0777)
	c.Assert(err, IsNil)

	yaml := fmt.Sprintf(brokenConfig, environMethod)
	err = ioutil.WriteFile(filepath.Join(jujuDir, "environments.yaml"), []byte(yaml), 0666)
	c.Assert(err, IsNil)

	msg = fmt.Sprintf("dummy.%s is broken", environMethod)
	return msg, func() { os.Setenv("HOME", home) }
}

func (s *MainSuite) TestActualRunJujuArgsBeforeCommand(c *C) {
	// Check global args work when specified before command
	msg, unbreak := breakJuju(c, "Bootstrap")
	defer unbreak()
	logpath := filepath.Join(c.MkDir(), "log")
	out := badrun(c, 1, "--log-file", logpath, "--verbose", "--debug", "bootstrap")
	c.Assert(out, Equals, "error: "+msg+"\n")
	content, err := ioutil.ReadFile(logpath)
	c.Assert(err, IsNil)
	fullmsg := fmt.Sprintf(`(.|\n)*JUJU:DEBUG juju bootstrap command failed: %s\n`, msg)
	c.Assert(string(content), Matches, fullmsg)
}

func (s *MainSuite) TestActualRunJujuArgsAfterCommand(c *C) {
	// Check global args work when specified after command
	msg, unbreak := breakJuju(c, "Bootstrap")
	defer unbreak()
	logpath := filepath.Join(c.MkDir(), "log")
	out := badrun(c, 1, "bootstrap", "--log-file", logpath, "--verbose", "--debug")
	c.Assert(out, Equals, "error: "+msg+"\n")
	content, err := ioutil.ReadFile(logpath)
	c.Assert(err, IsNil)
	fullmsg := fmt.Sprintf(`(.|\n)*JUJU:DEBUG juju bootstrap command failed: %s\n`, msg)
	c.Assert(string(content), Matches, fullmsg)
}

var commandNames = []string{
	"add-unit",
	"bootstrap",
	"deploy",
	"destroy-environment",
	"expose",
<<<<<<< HEAD
	"ssh",
=======
	"get",
	"set",
>>>>>>> 599caa64
	"status",
	"unexpose",
	"upgrade-juju",
}

func (s *MainSuite) TestHelp(c *C) {
	// Check that we have correctly registered all the commands
	// by checking the help output.

	out := badrun(c, 0, "-help")
	lines := strings.Split(out, "\n")
	c.Assert(lines[0], Matches, `usage: juju .*`)
	for ; len(lines) > 0; lines = lines[1:] {
		if lines[0] == "commands:" {
			break
		}
	}
	c.Assert(lines, Not(HasLen), 0)

	var names []string
	for lines = lines[1:]; len(lines) > 0; lines = lines[1:] {
		f := strings.Fields(lines[0])
		if len(f) == 0 {
			continue
		}
		c.Assert(f, Not(HasLen), 0)
		names = append(names, f[0])
	}
	sort.Strings(names)
	c.Assert(names, DeepEquals, commandNames)
}<|MERGE_RESOLUTION|>--- conflicted
+++ resolved
@@ -144,12 +144,9 @@
 	"deploy",
 	"destroy-environment",
 	"expose",
-<<<<<<< HEAD
-	"ssh",
-=======
 	"get",
 	"set",
->>>>>>> 599caa64
+	"ssh",
 	"status",
 	"unexpose",
 	"upgrade-juju",
