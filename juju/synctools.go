// Copyright 2013 Canonical Ltd.
// Licensed under the AGPLv3, see LICENCE file for details.

package main

import (
	"launchpad.net/loggo"

	"launchpad.net/gnuflag"
	"launchpad.net/juju-core/agent/tools"
	"launchpad.net/juju-core/cmd"
<<<<<<< HEAD
	"launchpad.net/juju-core/environs/sync"
=======
	"launchpad.net/juju-core/environs"
	"launchpad.net/juju-core/environs/ec2"
	"launchpad.net/juju-core/log"
	"launchpad.net/juju-core/version"
>>>>>>> a989333d
)

var syncTools = sync.SyncTools

// SyncToolsCommand copies all the tools from the us-east-1 bucket to the local
// bucket.
type SyncToolsCommand struct {
	EnvCommandBase
	allVersions  bool
	dryRun       bool
	publicBucket bool
	dev          bool
	source       string
}

var _ cmd.Command = (*SyncToolsCommand)(nil)

func (c *SyncToolsCommand) Info() *cmd.Info {
	return &cmd.Info{
		Name:    "sync-tools",
		Purpose: "copy tools from the official bucket into a local environment",
		Doc: `
This copies the Juju tools tarball from the official bucket into
your environment. This is generally done when you want Juju to be able
to run without having to access Amazon. Alternatively you can specify
a local directory as source.

Sometimes this is because the environment does not have public access,
and sometimes you just want to avoid having to access data outside of
the local cloud.
`,
	}
}

func (c *SyncToolsCommand) SetFlags(f *gnuflag.FlagSet) {
	c.EnvCommandBase.SetFlags(f)
	f.BoolVar(&c.allVersions, "all", false, "copy all versions, not just the latest")
	f.BoolVar(&c.dryRun, "dry-run", false, "don't copy, just print what would be copied")
	f.BoolVar(&c.dev, "dev", false, "consider development versions as well as released ones")
	f.BoolVar(&c.publicBucket, "public", false, "write to the public-bucket of the account, instead of the bucket private to the environment.")
	f.StringVar(&c.source, "source", "", "chose a location on the file system as source")

	// BUG(lp:1163164)  jam 2013-04-2 we would like to add a "source"
	// location, rather than only copying from us-east-1
}

func (c *SyncToolsCommand) Init(args []string) error {
	return cmd.CheckEmpty(args)
}

<<<<<<< HEAD
=======
func copyOne(
	tool *tools.Tools, source environs.StorageReader,
	target environs.Storage, ctx *cmd.Context,
) error {
	toolsName := tools.StorageName(tool.Binary)
	fmt.Fprintf(ctx.Stderr, "copying %v", toolsName)
	srcFile, err := source.Get(toolsName)
	if err != nil {
		return err
	}
	defer srcFile.Close()
	// We have to buffer the content, because Put requires the content
	// length, but Get only returns us a ReadCloser
	buf := &bytes.Buffer{}
	nBytes, err := io.Copy(buf, srcFile)
	if err != nil {
		return err
	}
	log.Infof("downloaded %v (%dkB), uploading", toolsName, (nBytes+512)/1024)
	fmt.Fprintf(ctx.Stderr, ", download %dkB, uploading\n", (nBytes+512)/1024)

	if err := target.Put(toolsName, buf, nBytes); err != nil {
		return err
	}
	return nil
}

func copyTools(
	tools []*tools.Tools, source environs.StorageReader,
	target environs.Storage, dryRun bool, ctx *cmd.Context,
) error {
	for _, tool := range tools {
		log.Infof("copying %s from %s", tool.Binary, tool.URL)
		if dryRun {
			continue
		}
		if err := copyOne(tool, source, target, ctx); err != nil {
			return err
		}
	}
	return nil
}

>>>>>>> a989333d
func (c *SyncToolsCommand) Run(ctx *cmd.Context) error {
	// Register writer for output on screen.
	loggo.RegisterWriter("synctools", sync.NewSyncLogWriter(ctx.Stdout, ctx.Stderr), loggo.INFO)
	defer loggo.RemoveWriter("synctools")
	// Prepare syncing.
	sctx := &sync.SyncContext{
		EnvName:      c.EnvName,
		AllVersions:  c.allVersions,
		DryRun:       c.dryRun,
		PublicBucket: c.publicBucket,
		Dev:          c.dev,
		Source:       c.source,
	}
	return syncTools(sctx)
}<|MERGE_RESOLUTION|>--- conflicted
+++ resolved
@@ -7,16 +7,8 @@
 	"launchpad.net/loggo"
 
 	"launchpad.net/gnuflag"
-	"launchpad.net/juju-core/agent/tools"
 	"launchpad.net/juju-core/cmd"
-<<<<<<< HEAD
 	"launchpad.net/juju-core/environs/sync"
-=======
-	"launchpad.net/juju-core/environs"
-	"launchpad.net/juju-core/environs/ec2"
-	"launchpad.net/juju-core/log"
-	"launchpad.net/juju-core/version"
->>>>>>> a989333d
 )
 
 var syncTools = sync.SyncTools
@@ -67,52 +59,6 @@
 	return cmd.CheckEmpty(args)
 }
 
-<<<<<<< HEAD
-=======
-func copyOne(
-	tool *tools.Tools, source environs.StorageReader,
-	target environs.Storage, ctx *cmd.Context,
-) error {
-	toolsName := tools.StorageName(tool.Binary)
-	fmt.Fprintf(ctx.Stderr, "copying %v", toolsName)
-	srcFile, err := source.Get(toolsName)
-	if err != nil {
-		return err
-	}
-	defer srcFile.Close()
-	// We have to buffer the content, because Put requires the content
-	// length, but Get only returns us a ReadCloser
-	buf := &bytes.Buffer{}
-	nBytes, err := io.Copy(buf, srcFile)
-	if err != nil {
-		return err
-	}
-	log.Infof("downloaded %v (%dkB), uploading", toolsName, (nBytes+512)/1024)
-	fmt.Fprintf(ctx.Stderr, ", download %dkB, uploading\n", (nBytes+512)/1024)
-
-	if err := target.Put(toolsName, buf, nBytes); err != nil {
-		return err
-	}
-	return nil
-}
-
-func copyTools(
-	tools []*tools.Tools, source environs.StorageReader,
-	target environs.Storage, dryRun bool, ctx *cmd.Context,
-) error {
-	for _, tool := range tools {
-		log.Infof("copying %s from %s", tool.Binary, tool.URL)
-		if dryRun {
-			continue
-		}
-		if err := copyOne(tool, source, target, ctx); err != nil {
-			return err
-		}
-	}
-	return nil
-}
-
->>>>>>> a989333d
 func (c *SyncToolsCommand) Run(ctx *cmd.Context) error {
 	// Register writer for output on screen.
 	loggo.RegisterWriter("synctools", sync.NewSyncLogWriter(ctx.Stdout, ctx.Stderr), loggo.INFO)
